--- conflicted
+++ resolved
@@ -7,11 +7,7 @@
 
 from .model import Button, ChannelSelect, Link, MentionableSelect, RoleSelect, Select, UserSelect
 from .result import _ResultTypeEnum
-<<<<<<< HEAD
-from .util import map_or, unwrap_or
-=======
-from .util import send_helper, unwrap_or
->>>>>>> ba7281fd
+from .util import map_or, send_helper, unwrap_or
 
 if TYPE_CHECKING:
     from collections.abc import Sequence
