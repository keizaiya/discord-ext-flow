from __future__ import annotations

from typing import TYPE_CHECKING, Protocol, TypedDict

from discord import Interaction, Message

if TYPE_CHECKING:
<<<<<<< HEAD
    from collections.abc import Callable, Sequence
    from typing import Self, TypeVar, Unpack
=======
    from collections.abc import Sequence
    from typing import Self, TypeVar
>>>>>>> ba7281fd

    from discord import AllowedMentions, Attachment, Client, Embed, File
    from discord.abc import Messageable
    from discord.ui import View

    from .model import Message as MessageData, MessageKwargs
    from .view import _View

    T = TypeVar('T')
    U = TypeVar('U')
    V = TypeVar('V')


def unwrap_or(value: T | None, default: U) -> T | U:
    """Return value if value is not None, otherwise return default."""
    if value is None:
        return default
    return value


def map_or(value: T | None, default: U, func: Callable[[T], V]) -> V | U:
    """Return func(value) if value is not None, otherwise return default."""
    if value is None:
        return default
    return func(value)


class _Editable(Protocol):
    async def edit(
        self,
        *,
        content: str | None = None,
        embeds: Sequence[Embed] | None = None,
        attachments: Sequence[Attachment | File] | None = None,
        view: View | None = None,
        allowed_mentions: AllowedMentions | None = None,
    ) -> Self:
        """Message.edit, InteractionMessage.edit or WebhookMessage.edit."""
        ...


class _SendHelperKWType(TypedDict, total=False):
    content: str
    tts: bool
    embeds: Sequence[Embed]
    files: Sequence[File]
    allowed_mentions: AllowedMentions
    view: View
    suppress_embeds: bool
    silent: bool


def into_send_kwargs(kwargs: MessageKwargs) -> _SendHelperKWType:
    """Convert MessageKwargs to send kwargs type."""
    kw: _SendHelperKWType = {}
    if 'content' in kwargs:
        kw['content'] = kwargs['content']
    if 'tts' in kwargs:
        kw['tts'] = kwargs['tts']
    if 'embeds' in kwargs:
        kw['embeds'] = kwargs['embeds']
    if 'files' in kwargs:
        kw['files'] = kwargs['files']
    if 'allowed_mentions' in kwargs:
        kw['allowed_mentions'] = kwargs['allowed_mentions']
    if 'view' in kwargs:
        kw['view'] = kwargs['view']
    if 'suppress_embeds' in kwargs:
        kw['suppress_embeds'] = kwargs['suppress_embeds']
    if 'silent' in kwargs:
        kw['silent'] = kwargs['silent']
    return kw


class _EditKWType(TypedDict, total=False):
    content: str
    embeds: Sequence[Embed]
    attachments: Sequence[Attachment | File]
    allowed_mentions: AllowedMentions
    view: View


def into_edit_kwargs(kwargs: MessageKwargs) -> _EditKWType:
    """Convert MessageKwargs to Message.edit kwargs type."""
    kw: _EditKWType = {}
    if 'content' in kwargs:
        kw['content'] = kwargs['content']
    if 'embeds' in kwargs:
        kw['embeds'] = kwargs['embeds']
    if 'files' in kwargs:
        kw['attachments'] = kwargs['files']
    if 'allowed_mentions' in kwargs:
        kw['allowed_mentions'] = kwargs['allowed_mentions']
    if 'view' in kwargs:
        kw['view'] = kwargs['view']
    return kw


async def send_helper(
    messageable: Messageable | Interaction[Client],
    message: MessageData,
    view: _View | None,
    edit_target: _Editable | None,
) -> _Editable:
    """Helper function to send message. use messageable or interaction."""
    kwargs = message._to_dict()
    if view is not None:
        kwargs['view'] = view

    # if edit
    if message.edit_original:
        if isinstance(messageable, Interaction) and not messageable.response.is_done():
            if messageable.message is not None:  # Interaction.message is not None -> can edit
                await messageable.response.edit_message(**into_edit_kwargs(kwargs))
                return await messageable.original_response()  # type: ignore[reportReturnType, return-value]
        elif edit_target is not None:
            return await edit_target.edit(**into_edit_kwargs(kwargs))
        # fallback to send message

    # if send
    msg: Message
    delete_after = kwargs.get('delete_after', None)
    ephemeral = kwargs.get('ephemeral', False)
    kwargs = into_send_kwargs(kwargs)
    if isinstance(messageable, Interaction):
        if messageable.response.is_done():
            msg = await messageable.followup.send(wait=True, ephemeral=ephemeral, **kwargs)
        else:
            await messageable.response.send_message(ephemeral=ephemeral, **kwargs)
            msg = await messageable.original_response()

        if delete_after is not None:
            await msg.delete(delay=delete_after)
    else:
        # type-ignore: can pass None to delete_after
        msg = await messageable.send(delete_after=delete_after, **kwargs)  # type: ignore[reportArgumentType, arg-type]
    # type-ignore: return type is Message, InteractionMessage or WebhookMessage, which are also _Editable
    return msg  # type: ignore[reportReturnType, return-value]<|MERGE_RESOLUTION|>--- conflicted
+++ resolved
@@ -5,13 +5,8 @@
 from discord import Interaction, Message
 
 if TYPE_CHECKING:
-<<<<<<< HEAD
     from collections.abc import Callable, Sequence
-    from typing import Self, TypeVar, Unpack
-=======
-    from collections.abc import Sequence
     from typing import Self, TypeVar
->>>>>>> ba7281fd
 
     from discord import AllowedMentions, Attachment, Client, Embed, File
     from discord.abc import Messageable
